# ESE-615-Final-Project
ESE 615 Final Project repository of Team 6. For various resources and software development.

## Intro to Submodules

<<<<<<< HEAD
**LQR**: This repo contains the path tracking methodes including Pure pursuit, Stanley, LQR steering, LQR steering speed. 
LQR submodule is based on the [repository of the F1TENTH Gym environment](https://github.com/f1tenth/f1tenth_gym) and its corresponding [documentation](https://f1tenth-gym.readthedocs.io/en/latest/).

**f1tenth_traj_gen**: trajectory generation repo for solving min curvature QP with F1TENTH params. The dev is based on [TUM's global traj optim repo](https://github.com/TUMFTM/global_racetrajectory_optimization). 
=======
**f1tenth_traj_gen**: trajectory generation repo for solving min curvature QP with F1TENTH params. The dev is based on [TUM's global traj optim repo](https://github.com/TUMFTM/global_racetrajectory_optimization). For f1tenth dev, the tuned parameter is locally stored in IL folder of Derek's OMEN-16 via Windows 11 OS.
>>>>>>> dbec4083


## Wireless Visualization via Rviz2

Thanks to the [ESE 615 tips](https://docs.google.com/document/d/1PhaZvV0ZKzfTiwoJAoGcjTY9W2EPkMq2NKQgz8E-glk/edit)!
```bash
ifconfig  # check wlan0, should be same to the car's
echo "export ROS_DOMAIN_ID=6" >> ~/.bashrc
sudo ufw disable  # disable the firewall
rviz2  # on your native ubuntu and add the topics, start rviz2 before pf!
```
<|MERGE_RESOLUTION|>--- conflicted
+++ resolved
@@ -3,14 +3,7 @@
 
 ## Intro to Submodules
 
-<<<<<<< HEAD
-**LQR**: This repo contains the path tracking methodes including Pure pursuit, Stanley, LQR steering, LQR steering speed. 
-LQR submodule is based on the [repository of the F1TENTH Gym environment](https://github.com/f1tenth/f1tenth_gym) and its corresponding [documentation](https://f1tenth-gym.readthedocs.io/en/latest/).
-
-**f1tenth_traj_gen**: trajectory generation repo for solving min curvature QP with F1TENTH params. The dev is based on [TUM's global traj optim repo](https://github.com/TUMFTM/global_racetrajectory_optimization). 
-=======
 **f1tenth_traj_gen**: trajectory generation repo for solving min curvature QP with F1TENTH params. The dev is based on [TUM's global traj optim repo](https://github.com/TUMFTM/global_racetrajectory_optimization). For f1tenth dev, the tuned parameter is locally stored in IL folder of Derek's OMEN-16 via Windows 11 OS.
->>>>>>> dbec4083
 
 
 ## Wireless Visualization via Rviz2
